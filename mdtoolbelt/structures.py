--- conflicted
+++ resolved
@@ -2,21 +2,16 @@
 import os
 import math
 from bisect import bisect
-<<<<<<< HEAD
 from typing import Optional, Tuple, List, Generator
-=======
-from typing import Optional, Tuple, List
->>>>>>> c76e4fd5
 Coords = Tuple[float, float, float]
 
 import prody
 
 from .selections import Selection
 from .vmd_spells import get_vmd_selection_atom_indices
-<<<<<<< HEAD
 from .utils import residue_name_to_letter
-=======
->>>>>>> c76e4fd5
+
+# DANI: git se ha rallado
 
 # An atom
 class Atom:
@@ -37,12 +32,9 @@
     def __repr__ (self):
         return '<Atom ' + self.name + '>'
 
-<<<<<<< HEAD
     def __eq__ (self, other):
         return self._residue_index == other._residue_index and self.name == other.name
 
-=======
->>>>>>> c76e4fd5
     # The parent structure (read only)
     # This value is set by the structure itself
     def get_structure (self):
@@ -127,7 +119,6 @@
         return '<Residue ' + self.name + str(self.number) + (self.icode if self.icode else '') + '>'
 
     def __eq__ (self, other):
-<<<<<<< HEAD
         return (
             self._chain_index == other._chain_index and
             self.name == other.name and
@@ -137,9 +128,6 @@
 
     def __hash__ (self):
         return hash((self.name, self.number, self.icode))
-=======
-        return self.name == other.name and self.number == other.number and self.icode == other.icode
->>>>>>> c76e4fd5
 
     # The parent structure (read only)
     # This value is set by the structure itself
@@ -264,12 +252,9 @@
     def __repr__ (self):
         return '<Chain ' + self.name + '>'
 
-<<<<<<< HEAD
     def __eq__ (self, other):
         return self.name == other.name
 
-=======
->>>>>>> c76e4fd5
     # The parent structure (read only)
     # This value is set by the structure itself
     def get_structure (self):
@@ -351,13 +336,10 @@
         return sum([ residue.atoms for residue in self.residues ], [])
     atoms = property(get_atoms, None, None, "Atoms in the chain (read only)")
 
-<<<<<<< HEAD
     # Get the residues sequence in one-letter code
     def get_sequence (self) -> str:
         return ''.join([ residue_name_to_letter(residue.name) for residue in self.residues ])
 
-=======
->>>>>>> c76e4fd5
 # A structure is a group of atoms organized in chains and residues
 class Structure:
     def __init__ (self,
